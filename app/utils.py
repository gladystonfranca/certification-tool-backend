--- conflicted
+++ resolved
@@ -170,7 +170,6 @@
         selected_tests[suite.collection_id].setdefault(suite.public_id, {})
         suite_dict = selected_tests[suite.collection_id][suite.public_id]
         for case in suite.test_case_executions:
-<<<<<<< HEAD
             if (
                 case.public_id
                 in selected_tests[suite.collection_id][suite.public_id].keys()
@@ -187,12 +186,6 @@
                 selected_tests[suite.collection_id][suite.public_id].update(
                     {case.public_id: case_count}
                 )
-=======
-            if case.public_id in suite_dict.keys():
-                suite_dict[case.public_id] += 1
-            else:
-                suite_dict.update({case.public_id: 1})
->>>>>>> f52d40a1
 
     return selected_tests
 
