--- conflicted
+++ resolved
@@ -13,17 +13,6 @@
 # See the License for the specific language governing permissions and
 # limitations under the License.
 #
-<<<<<<< HEAD
-from .python_tests import onboarding_payload_collection
-from .sdk_tests.support.python_testing import (
-    custom_python_collection,
-    sdk_python_collection,
-)
-from .sdk_tests.support.yaml_tests import custom_collection, sdk_collection
-from .sdk_tests.support.performance_tests import (
-    sdk_performance_collection,
-)
-=======
 import os
 
 # Verify if this execution comes from python_tests_validator.
@@ -35,4 +24,6 @@
         sdk_python_collection,
     )
     from .sdk_tests.support.yaml_tests import custom_collection, sdk_collection
->>>>>>> f52d40a1
+    from .sdk_tests.support.performance_tests import (
+        sdk_performance_collection,
+    )