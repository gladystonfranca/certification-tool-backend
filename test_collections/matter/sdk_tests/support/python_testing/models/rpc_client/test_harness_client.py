--- conflicted
+++ resolved
@@ -121,11 +121,6 @@
 
 
 def run_test(script_path: str, class_name: str, config: MatterTestConfig) -> None:
-<<<<<<< HEAD
-    # For a script_path like 'custom/TC_XYZ' the module is 'custom.TC_XYZ'
-    module = importlib.import_module(script_path.replace("/", "."))
-    TestClassReference = getattr(module, class_name)
-
     manual_execution = 0  # false
 
     try:
@@ -142,12 +137,6 @@
         test_runner_hooks = (
             manager.TestRunnerHooks()
         )  # shared object proxy # type: ignore
-=======
-    BaseManager.register(TestRunnerHooks.__name__)
-    manager = BaseManager(address=("0.0.0.0", 50000), authkey=b"abc")
-    manager.connect()
-    test_runner_hooks = manager.TestRunnerHooks()  # shared object proxy # type: ignore
->>>>>>> 235543de
 
     try:
         # For a script_path like 'custom/TC_XYZ' the module is 'custom.TC_XYZ'
